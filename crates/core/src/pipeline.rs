<<<<<<< HEAD
use std::{default, sync::Arc};
=======
use core::time;
use std::{sync::Arc, time::Instant};

use serde::de::DeserializeOwned;
>>>>>>> acb87edc

use crate::{
    account::{AccountDecoder, AccountMetadata, AccountPipe, AccountPipes, DecodedAccount},
    account_deletion::{AccountDeletionPipe, AccountDeletionPipes},
    collection::InstructionDecoderCollection,
    datasource::{AccountDeletion, Datasource, Update, UpdateType},
    error::{CarbonResult, Error},
    instruction::{
        DecodedInstruction, InstructionDecoder, InstructionMetadata, InstructionPipe,
        InstructionPipes, NestedInstruction,
    },
    metrics::Metrics,
    processor::Processor,
    schema::TransactionSchema,
    transaction::{TransactionPipe, TransactionPipes},
    transformers,
};
<<<<<<< HEAD
use serde::de::DeserializeOwned;
use tokio_util::sync::CancellationToken;

#[derive(Default, PartialEq)]
pub enum ShutdownStrategy {
    /// Stop the whole pipeline immediately.
    Immediate,
    /// Terminate the datasource(s) and finish processing all pending updates.
    #[default]
    ProcessPending,
}
=======
>>>>>>> acb87edc

pub struct Pipeline {
    pub datasources: Vec<Arc<dyn Datasource + Send + Sync>>,
    pub account_pipes: Vec<Box<dyn AccountPipes>>,
    pub account_deletion_pipes: Vec<Box<dyn AccountDeletionPipes>>,
    pub instruction_pipes: Vec<Box<dyn for<'a> InstructionPipes<'a>>>,
    pub transaction_pipes: Vec<Box<dyn for<'a> TransactionPipes<'a>>>,
<<<<<<< HEAD
    pub shutdown_strategy: ShutdownStrategy,
=======
    pub metrics: Vec<Arc<dyn Metrics>>,
    pub metrics_flush_interval: Option<u64>,
>>>>>>> acb87edc
}

impl Pipeline {
    pub fn builder() -> PipelineBuilder {
        PipelineBuilder {
            datasources: Vec::new(),
            account_pipes: Vec::new(),
            account_deletion_pipes: Vec::new(),
            instruction_pipes: Vec::new(),
            transaction_pipes: Vec::new(),
<<<<<<< HEAD
            shutdown_strategy: ShutdownStrategy::default(),
=======
            metrics: Vec::new(),
            metrics_flush_interval: None,
>>>>>>> acb87edc
        }
    }

    pub async fn run(&mut self) -> CarbonResult<()> {
<<<<<<< HEAD
=======
        self.initialize_metrics().await?;

        let (update_sender, mut update_receiver) = tokio::sync::mpsc::unbounded_channel::<Update>();

>>>>>>> acb87edc
        let update_types: Vec<UpdateType> = self
            .datasources
            .iter()
            .map(|datasource| datasource.update_types())
            .flatten()
            .collect();

        if !self.account_pipes.is_empty() && !update_types.contains(&UpdateType::AccountUpdate) {
            return Err(Error::MissingUpdateTypeInDatasource(
                UpdateType::AccountUpdate,
            ));
        }

        if !self.account_deletion_pipes.is_empty()
            && !update_types.contains(&UpdateType::AccountDeletion)
        {
            return Err(Error::MissingUpdateTypeInDatasource(
                UpdateType::AccountDeletion,
            ));
        }

        if (!self.instruction_pipes.is_empty() || !self.transaction_pipes.is_empty())
            && !update_types.contains(&UpdateType::Transaction)
        {
            return Err(Error::MissingUpdateTypeInDatasource(
                UpdateType::Transaction,
            ));
        }

        let (update_sender, mut update_receiver) = tokio::sync::mpsc::unbounded_channel::<Update>();

        let datasource_cancellation_token = CancellationToken::new();
        let processing_cancellation_token = CancellationToken::new();

        for datasource in &self.datasources {
            let datasource_cancellation_token_clone = datasource_cancellation_token.clone();
            let sender_clone = update_sender.clone();
            let datasource_clone = Arc::clone(datasource);

            tokio::spawn(async move {
                if let Err(e) = datasource_clone
                    .consume(&sender_clone, datasource_cancellation_token_clone)
                    .await
                {
                    log::error!("Datasource consume error: {:?}", e);
                }
            });
        }

        let mut interval = tokio::time::interval(time::Duration::from_secs(
            self.metrics_flush_interval.unwrap_or(5),
        ));

        loop {
            tokio::select! {
<<<<<<< HEAD
                _ = tokio::signal::ctrl_c() => {
                    log::trace!("Shutdown signal received, sending cancellation requests and dropping the update sender...");
                    datasource_cancellation_token.cancel();
                    if self.shutdown_strategy != ShutdownStrategy::ProcessPending {
                        processing_cancellation_token.cancel();
                    }
                    drop(update_sender);
                    break;
                }
                recv_result = update_receiver.recv() => {
                    match recv_result {
                        Some(update) => {
                            if let Err(err) = self.process(update).await {
                                log::error!("Error processing datasource update: {:?}", err)
                            }
                        }
                        None => {
                            log::trace!("Pipeline update sender has been closed.");
                            break;
                        }
                    }
=======
                _ = interval.tick() => {
                    self.flush_metrics().await?;
                }
                update = update_receiver.recv() => {
                    match update {
                        Some(update) => {
                            self
                                .increment_counter("updates_received", 1)
                                .await?;

                            let start = Instant::now();
                            let process_result = self.process(update.clone()).await;
                            let time_taken = start.elapsed().as_millis();


                            self
                                .record_histogram("updates_processing_times", time_taken as f64)
                                .await?;

                            match process_result {
                                Ok(_) => {
                                    self
                                        .increment_counter("updates_successful", 1)
                                        .await?;

                                    log::trace!("processed update")
                                }
                                Err(error) => {
                                    self.increment_counter("updates_failed", 1).await?;

                                    log::error!("error processing update: {:?}", error)
                                }
                            };

                            self
                                .increment_counter("updates_processed", 1)
                                .await?;

                            self
                                .update_gauge("updates_queued", update_receiver.len() as f64)
                                .await?;
                        }

                        None => {
                            self.increment_counter("updates_failed", 1).await?;
                            log::error!("error processing update");

                            break
                        }
                    }

>>>>>>> acb87edc
                }
            }
        }

        Ok(())
    }

    async fn process(&mut self, update: Update) -> CarbonResult<()> {
        match update {
            Update::Account(account_update) => {
                let account_metadata = AccountMetadata {
                    slot: account_update.slot,
                    pubkey: account_update.pubkey,
                };

                for pipe in self.account_pipes.iter_mut() {
                    pipe.run(
                        (account_metadata.clone(), account_update.account.clone()),
                        self.metrics.clone(),
                    )
                    .await?;
                }

                self.increment_counter("account_updates_processed", 1)
                    .await?;
            }
            Update::Transaction(transaction_update) => {
                let transaction_metadata =
                    transformers::extract_transaction_metadata(&transaction_update)?;

                let instructions_with_metadata: Vec<(
                    InstructionMetadata,
                    solana_sdk::instruction::Instruction,
                )> = transformers::extract_instructions_with_metadata(
                    &transaction_metadata,
                    &transaction_update,
                )?;

                let nested_instructions =
                    transformers::nest_instructions(instructions_with_metadata);

                for pipe in self.instruction_pipes.iter_mut() {
                    for nested_instruction in nested_instructions.iter().cloned() {
                        pipe.run(&nested_instruction, self.metrics.clone()).await?;
                    }
                }

                for pipe in self.transaction_pipes.iter_mut() {
                    pipe.run(&nested_instructions, self.metrics.clone()).await?;
                }

                self.increment_counter("transaction_updates_processed", 1)
                    .await?;
            }
            Update::AccountDeletion(account_deletion) => {
                for pipe in self.account_deletion_pipes.iter_mut() {
                    pipe.run(account_deletion.clone(), self.metrics.clone())
                        .await?;
                }

                self.increment_counter("account_deletions_processed", 1)
                    .await?;
            }
        };

        Ok(())
    }

    pub async fn initialize_metrics(&self) -> CarbonResult<()> {
        for metrics in self.metrics.iter() {
            metrics.initialize().await?;
        }
        Ok(())
    }
    pub async fn flush_metrics(&self) -> CarbonResult<()> {
        for metrics in self.metrics.iter() {
            metrics.flush().await?;
        }
        Ok(())
    }
    pub async fn shutdown_metrics(&self) -> CarbonResult<()> {
        for metrics in self.metrics.iter() {
            metrics.shutdown().await?;
        }
        Ok(())
    }

    pub async fn update_gauge(&self, name: &str, value: f64) -> CarbonResult<()> {
        for metrics in self.metrics.iter() {
            metrics.update_gauge(name, value).await?;
        }
        Ok(())
    }
    pub async fn increment_counter(&self, name: &str, value: u64) -> CarbonResult<()> {
        for metrics in self.metrics.iter() {
            metrics.increment_counter(name, value).await?;
        }
        Ok(())
    }
    pub async fn record_histogram(&self, name: &str, value: f64) -> CarbonResult<()> {
        for metrics in self.metrics.iter() {
            metrics.record_histogram(name, value).await?;
        }
        Ok(())
    }
}

pub struct PipelineBuilder {
    pub datasources: Vec<Arc<dyn Datasource + Send + Sync>>,
    pub account_pipes: Vec<Box<dyn AccountPipes>>,
    pub account_deletion_pipes: Vec<Box<dyn AccountDeletionPipes>>,
    pub instruction_pipes: Vec<Box<dyn for<'a> InstructionPipes<'a>>>,
    pub transaction_pipes: Vec<Box<dyn for<'a> TransactionPipes<'a>>>,
<<<<<<< HEAD
    pub shutdown_strategy: ShutdownStrategy,
=======
    pub metrics: Vec<Arc<dyn Metrics>>,
    pub metrics_flush_interval: Option<u64>,
>>>>>>> acb87edc
}

impl PipelineBuilder {
    pub fn new() -> Self {
        Self {
            datasources: Vec::new(),
            account_pipes: Vec::new(),
            account_deletion_pipes: Vec::new(),
            instruction_pipes: Vec::new(),
            transaction_pipes: Vec::new(),
<<<<<<< HEAD
            shutdown_strategy: ShutdownStrategy::default(),
=======
            metrics: Vec::new(),
            metrics_flush_interval: None,
>>>>>>> acb87edc
        }
    }

    pub fn datasource(mut self, datasource: impl Datasource + Send + Sync + 'static) -> Self {
        self.datasources.push(Arc::new(datasource));
        self
    }

    pub fn shutdown_strategy(mut self, shutdown_strategy: ShutdownStrategy) -> Self {
        self.shutdown_strategy = shutdown_strategy;
        self
    }

    pub fn account<T: Send + Sync + 'static>(
        mut self,
        decoder: impl for<'a> AccountDecoder<'a, AccountType = T> + Send + Sync + 'static,
        processor: impl Processor<InputType = (AccountMetadata, DecodedAccount<T>)>
            + Send
            + Sync
            + 'static,
    ) -> Self {
        self.account_pipes.push(Box::new(AccountPipe {
            decoder: Box::new(decoder),
            processor: Box::new(processor),
        }));
        self
    }

    pub fn account_deletions(
        mut self,
        processor: impl Processor<InputType = AccountDeletion> + Send + Sync + 'static,
    ) -> Self {
        self.account_deletion_pipes
            .push(Box::new(AccountDeletionPipe {
                processor: Box::new(processor),
            }));
        self
    }

    pub fn instruction<T: Send + Sync + 'static>(
        mut self,
        decoder: impl for<'a> InstructionDecoder<'a, InstructionType = T> + Send + Sync + 'static,
        processor: impl Processor<
                InputType = (
                    InstructionMetadata,
                    DecodedInstruction<T>,
                    Vec<NestedInstruction>,
                ),
            > + Send
            + Sync
            + 'static,
    ) -> Self {
        self.instruction_pipes.push(Box::new(InstructionPipe {
            decoder: Box::new(decoder),
            processor: Box::new(processor),
        }));
        self
    }

    pub fn transaction<T, U>(
        mut self,
        schema: TransactionSchema<T>,
        processor: impl Processor<InputType = U> + Send + Sync + 'static,
    ) -> Self
    where
        T: InstructionDecoderCollection + 'static,
        U: DeserializeOwned + Send + Sync + 'static,
    {
        self.transaction_pipes
            .push(Box::new(TransactionPipe::<T, U>::new(schema, processor)));
        self
    }

    pub fn metrics(mut self, metrics: Arc<dyn Metrics>) -> Self {
        self.metrics.push(metrics);
        self
    }

    pub fn metrics_flush_interval(mut self, interval: u64) -> Self {
        self.metrics_flush_interval = Some(interval);
        self
    }

    pub fn build(self) -> CarbonResult<Pipeline> {
        Ok(Pipeline {
            datasources: self.datasources,
            account_pipes: self.account_pipes,
            account_deletion_pipes: self.account_deletion_pipes,
            instruction_pipes: self.instruction_pipes,
            transaction_pipes: self.transaction_pipes,
<<<<<<< HEAD
            shutdown_strategy: self.shutdown_strategy,
=======
            metrics: self.metrics,
            metrics_flush_interval: self.metrics_flush_interval,
>>>>>>> acb87edc
        })
    }
}<|MERGE_RESOLUTION|>--- conflicted
+++ resolved
@@ -1,12 +1,3 @@
-<<<<<<< HEAD
-use std::{default, sync::Arc};
-=======
-use core::time;
-use std::{sync::Arc, time::Instant};
-
-use serde::de::DeserializeOwned;
->>>>>>> acb87edc
-
 use crate::{
     account::{AccountDecoder, AccountMetadata, AccountPipe, AccountPipes, DecodedAccount},
     account_deletion::{AccountDeletionPipe, AccountDeletionPipes},
@@ -23,8 +14,9 @@
     transaction::{TransactionPipe, TransactionPipes},
     transformers,
 };
-<<<<<<< HEAD
+use core::time;
 use serde::de::DeserializeOwned;
+use std::{sync::Arc, time::Instant};
 use tokio_util::sync::CancellationToken;
 
 #[derive(Default, PartialEq)]
@@ -35,8 +27,6 @@
     #[default]
     ProcessPending,
 }
-=======
->>>>>>> acb87edc
 
 pub struct Pipeline {
     pub datasources: Vec<Arc<dyn Datasource + Send + Sync>>,
@@ -44,12 +34,9 @@
     pub account_deletion_pipes: Vec<Box<dyn AccountDeletionPipes>>,
     pub instruction_pipes: Vec<Box<dyn for<'a> InstructionPipes<'a>>>,
     pub transaction_pipes: Vec<Box<dyn for<'a> TransactionPipes<'a>>>,
-<<<<<<< HEAD
-    pub shutdown_strategy: ShutdownStrategy,
-=======
     pub metrics: Vec<Arc<dyn Metrics>>,
     pub metrics_flush_interval: Option<u64>,
->>>>>>> acb87edc
+    pub shutdown_strategy: ShutdownStrategy,
 }
 
 impl Pipeline {
@@ -60,23 +47,15 @@
             account_deletion_pipes: Vec::new(),
             instruction_pipes: Vec::new(),
             transaction_pipes: Vec::new(),
-<<<<<<< HEAD
-            shutdown_strategy: ShutdownStrategy::default(),
-=======
             metrics: Vec::new(),
             metrics_flush_interval: None,
->>>>>>> acb87edc
+            shutdown_strategy: ShutdownStrategy::default(),
         }
     }
 
     pub async fn run(&mut self) -> CarbonResult<()> {
-<<<<<<< HEAD
-=======
         self.initialize_metrics().await?;
 
-        let (update_sender, mut update_receiver) = tokio::sync::mpsc::unbounded_channel::<Update>();
-
->>>>>>> acb87edc
         let update_types: Vec<UpdateType> = self
             .datasources
             .iter()
@@ -132,7 +111,6 @@
 
         loop {
             tokio::select! {
-<<<<<<< HEAD
                 _ = tokio::signal::ctrl_c() => {
                     log::trace!("Shutdown signal received, sending cancellation requests and dropping the update sender...");
                     datasource_cancellation_token.cancel();
@@ -142,19 +120,6 @@
                     drop(update_sender);
                     break;
                 }
-                recv_result = update_receiver.recv() => {
-                    match recv_result {
-                        Some(update) => {
-                            if let Err(err) = self.process(update).await {
-                                log::error!("Error processing datasource update: {:?}", err)
-                            }
-                        }
-                        None => {
-                            log::trace!("Pipeline update sender has been closed.");
-                            break;
-                        }
-                    }
-=======
                 _ = interval.tick() => {
                     self.flush_metrics().await?;
                 }
@@ -206,7 +171,6 @@
                         }
                     }
 
->>>>>>> acb87edc
                 }
             }
         }
@@ -320,12 +284,9 @@
     pub account_deletion_pipes: Vec<Box<dyn AccountDeletionPipes>>,
     pub instruction_pipes: Vec<Box<dyn for<'a> InstructionPipes<'a>>>,
     pub transaction_pipes: Vec<Box<dyn for<'a> TransactionPipes<'a>>>,
-<<<<<<< HEAD
-    pub shutdown_strategy: ShutdownStrategy,
-=======
     pub metrics: Vec<Arc<dyn Metrics>>,
     pub metrics_flush_interval: Option<u64>,
->>>>>>> acb87edc
+    pub shutdown_strategy: ShutdownStrategy,
 }
 
 impl PipelineBuilder {
@@ -336,12 +297,9 @@
             account_deletion_pipes: Vec::new(),
             instruction_pipes: Vec::new(),
             transaction_pipes: Vec::new(),
-<<<<<<< HEAD
             shutdown_strategy: ShutdownStrategy::default(),
-=======
             metrics: Vec::new(),
             metrics_flush_interval: None,
->>>>>>> acb87edc
         }
     }
 
@@ -432,12 +390,9 @@
             account_deletion_pipes: self.account_deletion_pipes,
             instruction_pipes: self.instruction_pipes,
             transaction_pipes: self.transaction_pipes,
-<<<<<<< HEAD
             shutdown_strategy: self.shutdown_strategy,
-=======
             metrics: self.metrics,
             metrics_flush_interval: self.metrics_flush_interval,
->>>>>>> acb87edc
         })
     }
 }