--- conflicted
+++ resolved
@@ -2,15 +2,9 @@
 use carbon_core::datasource::TransactionUpdate;
 use carbon_core::schema::{InstructionSchemaNode, SchemaNode, TransactionSchema};
 use carbon_proc_macros::{instruction_decoder_collection, InstructionType};
-<<<<<<< HEAD
 // use investment_watches_program_decoder::instructions::InvestmentWatchesProgramInstruction;
 // use jupiter_decoder::instructions::{JupiterInstruction, JupiterInstructionType};
 // use jupiter_decoder::JupiterDecoder;
-=======
-use jupiter_decoder::accounts::JupiterAccount;
-use jupiter_decoder::instructions::{JupiterInstruction, JupiterInstructionType};
-use jupiter_decoder::JupiterDecoder;
->>>>>>> df6574b0
 use serde::Deserialize;
 use solana_client::rpc_client::RpcClient;
 use solana_client::rpc_config::RpcTransactionConfig;
@@ -27,8 +21,8 @@
 };
 use std::str::FromStr;
 use std::time::Duration;
-use whirlpool_decoder::instructions::WhirlpoolInstruction;
-use whirlpool_decoder::WhirlpoolDecoder;
+//use whirlpool_decoder::instructions::WhirlpoolInstruction;
+//use whirlpool_decoder::WhirlpoolDecoder;
 
 use async_trait::async_trait;
 use carbon_core::instruction::{InstructionMetadata, NestedInstruction};
@@ -44,6 +38,7 @@
 use once_cell::sync::Lazy;
 
 pub struct TestDatasource;
+
 
 #[async_trait]
 impl Datasource for TestDatasource {
@@ -560,24 +555,6 @@
     }
 }
 
-<<<<<<< HEAD
-=======
-#[derive(Clone, Debug, Deserialize)]
-pub struct JupiterOutput {
-    pub shared_accounts_route_ix_1: DecodedInstruction<JupiterInstruction>,
-    pub swap_event_ix_1: DecodedInstruction<JupiterInstruction>,
-}
-
-pub struct JupiterTransactionProcessor;
-#[async_trait]
-impl Processor for JupiterTransactionProcessor {
-    type InputType = JupiterOutput;
-
-    async fn process(&self, data: Self::InputType) -> CarbonResult<()> {
-        Ok(())
-    }
-}
->>>>>>> df6574b0
 
 // Orca Test End
 
@@ -600,55 +577,8 @@
         any
     ]
 });
-<<<<<<< HEAD
 */
 // define_schema_output_accounts!(OrcaOutput, JUPITER_SCHEMA);
-=======
-
-pub struct JupiterInstructionProcessor;
-#[async_trait]
-impl Processor for JupiterInstructionProcessor {
-    type InputType = (
-        InstructionMetadata,
-        DecodedInstruction<JupiterInstruction>,
-        Vec<NestedInstruction>,
-    );
-
-    async fn process(&self, data: Self::InputType) -> CarbonResult<()> {
-        println!("data 2: {:?}", data.2);
-
-        Ok(())
-    }
-}
-
-pub struct JupiterAccountProcessor;
-#[async_trait]
-impl Processor for JupiterAccountProcessor {
-    type InputType = (AccountMetadata, DecodedAccount<JupiterAccount>);
-
-    async fn process(&self, data: Self::InputType) -> CarbonResult<()> {
-        Ok(())
-    }
-}
-
-pub struct WhirlpoolInstructionProcessor;
-#[async_trait]
-impl Processor for WhirlpoolInstructionProcessor {
-    type InputType = (
-        InstructionMetadata,
-        DecodedInstruction<WhirlpoolInstruction>,
-    );
-
-    async fn process(&self, data: Self::InputType) -> CarbonResult<()> {
-        println!("Found Whirlpool instruction");
-        println!("Data: {:?}", data.1.data);
-        log::info!("Instruction: {:?}", data.1.data);
-        log::info!("Instruction metadata: {:?}", data.0);
-
-        Ok(())
-    }
-}
->>>>>>> df6574b0
 
 #[tokio::main]
 pub async fn main() -> CarbonResult<()> {
@@ -656,14 +586,9 @@
 
     carbon_core::pipeline::Pipeline::builder()
         .datasource(TestDatasource)
-<<<<<<< HEAD
-        // .account(TokenProgramAccountDecoder, TokenProgramAccountProcessor)
-        //.transaction(JUPITER_SCHEMA.clone(), OrcaTransactionProcessor)
-=======
-        .account(JupiterDecoder, JupiterAccountProcessor)
-        .instruction(JupiterDecoder, JupiterInstructionProcessor)
+        //.account(JupiterDecoder, JupiterAccountProcessor)
+        //.instruction(JupiterDecoder, JupiterInstructionProcessor)
         // .transaction(JUPITER_SCHEMA.clone(), OrcaTransactionProcessor)
->>>>>>> df6574b0
         .build()?
         .run()
         .await?;
